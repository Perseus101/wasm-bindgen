//! Because some WebIDL constructs are defined in multiple places
//! (keyword `partial` is used to add to an existing construct),
//! We need to first walk the webidl to collect all non-partial
//! constructs so that we have containers in which to put the
//! partial ones.
//!
//! Only `interface`s, `dictionary`s, `enum`s and `mixin`s can
//! be partial.

use std::collections::{BTreeMap, BTreeSet};

use weedle::argument::Argument;
use weedle::attribute::ExtendedAttribute;
use weedle::interface::StringifierOrStatic;
use weedle::mixin::MixinMembers;
use weedle;

use super::Result;
use util;

/// Collection of constructs that may use partial.
#[derive(Default)]
pub(crate) struct FirstPassRecord<'src> {
    pub(crate) interfaces: BTreeMap<&'src str, InterfaceData<'src>>,
    pub(crate) dictionaries: BTreeSet<&'src str>,
    pub(crate) enums: BTreeSet<&'src str>,
    /// The mixins, mapping their name to the webidl ast node for the mixin.
    pub(crate) mixins: BTreeMap<&'src str, Vec<&'src MixinMembers<'src>>>,
    pub(crate) typedefs: BTreeMap<&'src str, &'src weedle::types::Type<'src>>,
}

/// We need to collect interface data during the first pass, to be used later.
#[derive(Default)]
pub(crate) struct InterfaceData<'src> {
    /// Whether only partial interfaces were encountered
    pub(crate) partial: bool,
    pub(crate) global: bool,
    pub(crate) operations: BTreeMap<OperationId<'src>, OperationData<'src>>,
}

#[derive(PartialEq, Eq, PartialOrd, Ord)]
pub(crate) enum OperationId<'src> {
    Constructor,
<<<<<<< HEAD
    Operation(Option<String>),
    SpecialGetter,
    SpecialSetter,
    SpecialDeleter,
=======
    Operation(Option<&'src str>)
>>>>>>> 2ee4ab36
}

#[derive(Default)]
pub(crate) struct OperationData<'src> {
    pub(crate) overloaded: bool,
    /// Map from argument names to whether they are the same for multiple overloads
    pub(crate) argument_names_same: BTreeMap<Vec<&'src str>, bool>,
}

/// Implemented on an AST node to populate the `FirstPassRecord` struct.
pub(crate) trait FirstPass<'src, Ctx> {
    /// Populate `record` with any constructs in `self`.
    fn first_pass(&'src self, record: &mut FirstPassRecord<'src>, ctx: Ctx) -> Result<()>;
}

impl<'src> FirstPass<'src, ()> for [weedle::Definition<'src>] {
    fn first_pass(&'src self, record: &mut FirstPassRecord<'src>, (): ()) -> Result<()> {
        for def in self {
            def.first_pass(record, ())?;
        }

        Ok(())
    }
}

impl<'src> FirstPass<'src, ()> for weedle::Definition<'src> {
    fn first_pass(&'src self, record: &mut FirstPassRecord<'src>, (): ()) -> Result<()> {
        use weedle::Definition::*;

        match self {
            Dictionary(dictionary) => dictionary.first_pass(record, ()),
            Enum(enum_) => enum_.first_pass(record, ()),
            Interface(interface) => interface.first_pass(record, ()),
            PartialInterface(interface) => interface.first_pass(record, ()),
            InterfaceMixin(mixin) => mixin.first_pass(record, ()),
            PartialInterfaceMixin(mixin) => mixin.first_pass(record, ()),
            Typedef(typedef) => typedef.first_pass(record, ()),
            _ => {
                // Other definitions aren't currently used in the first pass
                Ok(())
            }
        }
    }
}

impl<'src> FirstPass<'src, ()> for weedle::DictionaryDefinition<'src> {
    fn first_pass(&'src self, record: &mut FirstPassRecord<'src>, (): ()) -> Result<()> {
        if !record.dictionaries.insert(self.identifier.0) {
            warn!("encountered multiple dictionary declarations of {}", self.identifier.0);
        }
        Ok(())
    }
}

impl<'src> FirstPass<'src, ()> for weedle::EnumDefinition<'src> {
    fn first_pass(&'src self, record: &mut FirstPassRecord<'src>, (): ()) -> Result<()> {
        if !record.enums.insert(self.identifier.0) {
            warn!("Encountered multiple enum declarations of {}", self.identifier.0);
        }

        Ok(())
    }
}

fn first_pass_operation<'src>(
    record: &mut FirstPassRecord<'src>,
    self_name: &'src str,
    id: OperationId<'src>,
    arguments: &[Argument<'src>],
)  -> Result<()> {
    let mut names = Vec::with_capacity(arguments.len());
    for argument in arguments {
        match argument {
            Argument::Single(arg) => names.push(arg.identifier.0),
            Argument::Variadic(_) => return Ok(()),
        }
    }
    record
        .interfaces
        .get_mut(self_name)
        .unwrap()
        .operations
        .entry(id)
        .and_modify(|operation_data| operation_data.overloaded = true)
        .or_insert_with(Default::default)
        .argument_names_same
        .entry(names)
        .and_modify(|same_argument_names| *same_argument_names = true)
        .or_insert(false);

    Ok(())
}

impl<'src> FirstPass<'src, ()> for weedle::InterfaceDefinition<'src> {
    fn first_pass(&'src self, record: &mut FirstPassRecord<'src>, (): ()) -> Result<()> {
        {
            let interface = record
                .interfaces
                .entry(self.identifier.0)
                .or_insert_with(Default::default);
            interface.partial = false;
        }

        if util::is_chrome_only(&self.attributes) {
            return Ok(())
        }

        if let Some(attrs) = &self.attributes {
            for attr in &attrs.body.list {
                attr.first_pass(record, self.identifier.0)?;
            }
        }

        for member in &self.members.body {
            member.first_pass(record, self.identifier.0)?;
        }

        Ok(())
    }
}

impl<'src> FirstPass<'src, ()> for weedle::PartialInterfaceDefinition<'src> {
    fn first_pass(&'src self, record: &mut FirstPassRecord<'src>, (): ()) -> Result<()> {
        record
            .interfaces
            .entry(self.identifier.0)
            .or_insert_with(||
                InterfaceData {
                    partial: true,
                    operations: Default::default(),
                    global: false,
                },
            );

        if util::is_chrome_only(&self.attributes) {
            return Ok(())
        }

        for member in &self.members.body {
            member.first_pass(record, self.identifier.0)?;
        }

        Ok(())
    }
}

impl<'src> FirstPass<'src, &'src str> for ExtendedAttribute<'src> {
    fn first_pass(&'src self, record: &mut FirstPassRecord<'src>, self_name: &'src str) -> Result<()> {
        match self {
            ExtendedAttribute::ArgList(list) if list.identifier.0 == "Constructor" => {
                first_pass_operation(
                    record,
                    self_name,
                    OperationId::Constructor,
                    &list.args.body.list,
                )
            }
            ExtendedAttribute::NoArgs(name) if (name.0).0 == "Constructor" => {
                first_pass_operation(
                    record,
                    self_name,
                    OperationId::Constructor,
                    &[],
                )
            }
            ExtendedAttribute::NamedArgList(list)
                if list.lhs_identifier.0 == "NamedConstructor" =>
            {
                first_pass_operation(
                    record,
                    self_name,
                    OperationId::Constructor,
                    &list.args.body.list,
                )
            }
            ExtendedAttribute::Ident(id) if id.lhs_identifier.0 == "Global" => {
                record.interfaces.get_mut(self_name).unwrap().global = true;
                Ok(())
            }
            ExtendedAttribute::IdentList(id) if id.identifier.0 == "Global" => {
                record.interfaces.get_mut(self_name).unwrap().global = true;
                Ok(())
            }
            _ => Ok(())
        }
    }
}

impl<'src> FirstPass<'src, &'src str> for weedle::interface::InterfaceMember<'src> {
    fn first_pass(&'src self, record: &mut FirstPassRecord<'src>, self_name: &'src str) -> Result<()> {
        match self {
            weedle::interface::InterfaceMember::Operation(op) => {
                op.first_pass(record, self_name)
            }
            _ => Ok(()),
        }
    }
}

<<<<<<< HEAD
impl<'b> FirstPass<&'b str> for webidl::ast::Operation {
    fn first_pass<'a>(&'a self, record: &mut FirstPassRecord<'a>, self_name: &'b str) -> Result<()> {
        match self {
            webidl::ast::Operation::Regular(op) => op.first_pass(record, self_name),
            webidl::ast::Operation::Static(op) => op.first_pass(record, self_name),
            webidl::ast::Operation::Special(op) => op.first_pass(record, self_name),
            // TODO
            webidl::ast::Operation::Stringifier(_) => {
                warn!("Unsupported WebIDL operation: {:?}", self);
                Ok(())
            }
=======
impl<'src> FirstPass<'src, &'src str> for weedle::interface::OperationInterfaceMember<'src> {
    fn first_pass(&'src self, record: &mut FirstPassRecord<'src>, self_name: &'src str) -> Result<()> {
        if self.specials.len() > 0 {
            warn!("Unsupported webidl operation {:?}", self);
            return Ok(())
        }
        if let Some(StringifierOrStatic::Stringifier(_)) = self.modifier {
            warn!("Unsupported webidl operation {:?}", self);
            return Ok(())
>>>>>>> 2ee4ab36
        }
        first_pass_operation(
            record,
            self_name,
            OperationId::Operation(self.identifier.map(|s| s.0)),
            &self.args.body.list,
        )
    }
}

<<<<<<< HEAD
impl<'b> FirstPass<&'b str> for webidl::ast::SpecialOperation {
    fn first_pass<'a>(&'a self, record: &mut FirstPassRecord<'a>, self_name: &'b str) -> Result<()> {
        first_pass_operation(
            record,
            self_name,
            match self.name {
                None => match self.special_keywords.iter().next() {
                    Some(webidl::ast::Special::Getter) => OperationId::SpecialGetter,
                    Some(webidl::ast::Special::Setter) => OperationId::SpecialSetter,
                    Some(webidl::ast::Special::Deleter) => OperationId::SpecialDeleter,
                    Some(webidl::ast::Special::LegacyCaller) => return Ok(()),
                    None => {
                        panic!("unsupported special operation: {:?} of {}", self, self_name);
                    }
                },
                Some(ref name) => OperationId::Operation(Some(name.clone())),
            },
            &self.arguments,
        )
    }
}

impl FirstPass<()> for webidl::ast::Mixin {
    fn first_pass<'a>(&'a self, record: &mut FirstPassRecord<'a>, (): ()) -> Result<()> {
        use webidl::ast::Mixin::*;

        match self {
            NonPartial(mixin) => mixin.first_pass(record, ()),
            Partial(mixin) => mixin.first_pass(record, ()),
        }
    }
}

impl FirstPass<()> for webidl::ast::NonPartialMixin {
    fn first_pass<'a>(&'a self, record: &mut FirstPassRecord<'a>, (): ()) -> Result<()> {
        let entry = record
=======
impl<'src> FirstPass<'src, ()> for weedle::InterfaceMixinDefinition<'src>{
    fn first_pass(&'src self, record: &mut FirstPassRecord<'src>, (): ()) -> Result<()> {
        record
>>>>>>> 2ee4ab36
            .mixins
            .entry(self.identifier.0)
            .or_insert_with(Default::default)
            .push(&self.members.body);
        Ok(())
    }
}

impl<'src> FirstPass<'src, ()> for weedle::PartialInterfaceMixinDefinition<'src> {
    fn first_pass(&'src self, record: &mut FirstPassRecord<'src>, (): ()) -> Result<()> {
        record
            .mixins
            .entry(self.identifier.0)
            .or_insert_with(Default::default)
            .push(&self.members.body);
        Ok(())
    }
}

impl<'src> FirstPass<'src, ()> for weedle::TypedefDefinition<'src> {
    fn first_pass(&'src self, record: &mut FirstPassRecord<'src>, (): ()) -> Result<()> {
        if util::is_chrome_only(&self.attributes) {
            return Ok(());
        }

        if record.typedefs.insert(self.identifier.0, &self.type_.type_).is_some() {
            warn!("Encountered multiple declarations of {}", self.identifier.0);
        }

        Ok(())
    }
}<|MERGE_RESOLUTION|>--- conflicted
+++ resolved
@@ -41,14 +41,10 @@
 #[derive(PartialEq, Eq, PartialOrd, Ord)]
 pub(crate) enum OperationId<'src> {
     Constructor,
-<<<<<<< HEAD
-    Operation(Option<String>),
+    Operation(Option<&'src str>),
     SpecialGetter,
     SpecialSetter,
     SpecialDeleter,
-=======
-    Operation(Option<&'src str>)
->>>>>>> 2ee4ab36
 }
 
 #[derive(Default)]
@@ -248,90 +244,35 @@
     }
 }
 
-<<<<<<< HEAD
-impl<'b> FirstPass<&'b str> for webidl::ast::Operation {
-    fn first_pass<'a>(&'a self, record: &mut FirstPassRecord<'a>, self_name: &'b str) -> Result<()> {
-        match self {
-            webidl::ast::Operation::Regular(op) => op.first_pass(record, self_name),
-            webidl::ast::Operation::Static(op) => op.first_pass(record, self_name),
-            webidl::ast::Operation::Special(op) => op.first_pass(record, self_name),
-            // TODO
-            webidl::ast::Operation::Stringifier(_) => {
-                warn!("Unsupported WebIDL operation: {:?}", self);
-                Ok(())
-            }
-=======
 impl<'src> FirstPass<'src, &'src str> for weedle::interface::OperationInterfaceMember<'src> {
     fn first_pass(&'src self, record: &mut FirstPassRecord<'src>, self_name: &'src str) -> Result<()> {
-        if self.specials.len() > 0 {
+        if !self.specials.is_empty() && self.specials.len() != 1 {
             warn!("Unsupported webidl operation {:?}", self);
             return Ok(())
         }
         if let Some(StringifierOrStatic::Stringifier(_)) = self.modifier {
             warn!("Unsupported webidl operation {:?}", self);
             return Ok(())
->>>>>>> 2ee4ab36
         }
         first_pass_operation(
             record,
             self_name,
-            OperationId::Operation(self.identifier.map(|s| s.0)),
-            &self.args.body.list,
-        )
-    }
-}
-
-<<<<<<< HEAD
-impl<'b> FirstPass<&'b str> for webidl::ast::SpecialOperation {
-    fn first_pass<'a>(&'a self, record: &mut FirstPassRecord<'a>, self_name: &'b str) -> Result<()> {
-        first_pass_operation(
-            record,
-            self_name,
-            match self.name {
-                None => match self.special_keywords.iter().next() {
-                    Some(webidl::ast::Special::Getter) => OperationId::SpecialGetter,
-                    Some(webidl::ast::Special::Setter) => OperationId::SpecialSetter,
-                    Some(webidl::ast::Special::Deleter) => OperationId::SpecialDeleter,
-                    Some(webidl::ast::Special::LegacyCaller) => return Ok(()),
-                    None => {
-                        panic!("unsupported special operation: {:?} of {}", self, self_name);
-                    }
+            match self.identifier.map(|s| s.0) {
+                None => match self.specials.get(0) {
+                    None => OperationId::Operation(None),
+                    Some(weedle::interface::Special::Getter(weedle::term::Getter)) => OperationId::SpecialGetter,
+                    Some(weedle::interface::Special::Setter(weedle::term::Setter)) => OperationId::SpecialSetter,
+                    Some(weedle::interface::Special::Deleter(weedle::term::Deleter)) => OperationId::SpecialDeleter,
+                    Some(weedle::interface::Special::LegacyCaller(weedle::term::LegacyCaller)) => return Ok(()),
                 },
                 Some(ref name) => OperationId::Operation(Some(name.clone())),
             },
-            &self.arguments,
+            &self.args.body.list,
         )
     }
 }
 
-impl FirstPass<()> for webidl::ast::Mixin {
-    fn first_pass<'a>(&'a self, record: &mut FirstPassRecord<'a>, (): ()) -> Result<()> {
-        use webidl::ast::Mixin::*;
-
-        match self {
-            NonPartial(mixin) => mixin.first_pass(record, ()),
-            Partial(mixin) => mixin.first_pass(record, ()),
-        }
-    }
-}
-
-impl FirstPass<()> for webidl::ast::NonPartialMixin {
-    fn first_pass<'a>(&'a self, record: &mut FirstPassRecord<'a>, (): ()) -> Result<()> {
-        let entry = record
-=======
 impl<'src> FirstPass<'src, ()> for weedle::InterfaceMixinDefinition<'src>{
-    fn first_pass(&'src self, record: &mut FirstPassRecord<'src>, (): ()) -> Result<()> {
-        record
->>>>>>> 2ee4ab36
-            .mixins
-            .entry(self.identifier.0)
-            .or_insert_with(Default::default)
-            .push(&self.members.body);
-        Ok(())
-    }
-}
-
-impl<'src> FirstPass<'src, ()> for weedle::PartialInterfaceMixinDefinition<'src> {
     fn first_pass(&'src self, record: &mut FirstPassRecord<'src>, (): ()) -> Result<()> {
         record
             .mixins
@@ -342,6 +283,17 @@
     }
 }
 
+impl<'src> FirstPass<'src, ()> for weedle::PartialInterfaceMixinDefinition<'src> {
+    fn first_pass(&'src self, record: &mut FirstPassRecord<'src>, (): ()) -> Result<()> {
+        record
+            .mixins
+            .entry(self.identifier.0)
+            .or_insert_with(Default::default)
+            .push(&self.members.body);
+        Ok(())
+    }
+}
+
 impl<'src> FirstPass<'src, ()> for weedle::TypedefDefinition<'src> {
     fn first_pass(&'src self, record: &mut FirstPassRecord<'src>, (): ()) -> Result<()> {
         if util::is_chrome_only(&self.attributes) {
