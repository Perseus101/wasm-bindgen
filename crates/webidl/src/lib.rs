--- conflicted
+++ resolved
@@ -175,12 +175,11 @@
             weedle::Definition::PartialInterface(interface) => {
                 interface.webidl_parse(program, first_pass, ())?
             }
-            weedle::Definition::Typedef(_) |
-            weedle::Definition::InterfaceMixin(_) |
-            weedle::Definition::PartialInterfaceMixin(_) => {
-                // handled in the first pass
-            }
-            weedle::Definition::IncludesStatement(..) => {
+            | weedle::Definition::Typedef(_)
+            | weedle::Definition::InterfaceMixin(_)
+            | weedle::Definition::PartialInterfaceMixin(_)
+            | weedle::Definition::IncludesStatement(..)
+            | weedle::Definition::PartialNamespace(..)=> {
                 // handled in the first pass
             }
             weedle::Definition::Implements(..) => {
@@ -189,11 +188,8 @@
             weedle::Definition::Namespace(namespace) => {
                 namespace.webidl_parse(program, first_pass, ())?
             }
-            weedle::Definition::PartialNamespace(namespace) => {
-                namespace.webidl_parse(program, first_pass, ())?
-            }
             // TODO
-            weedle::Definition::Callback(..)
+            | weedle::Definition::Callback(..)
             | weedle::Definition::CallbackInterface(..)
             | weedle::Definition::Dictionary(..)
             | weedle::Definition::PartialDictionary(..) => {
@@ -254,10 +250,8 @@
             mixin_name: &str,
         ) -> Result<()> {
             if let Some(mixin_data) = first_pass.mixins.get(mixin_name) {
-                for members in &mixin_data.members {
-                    for member in *members {
-                        member.webidl_parse(program, first_pass, self_name)?;
-                    }
+                for member in &mixin_data.members {
+                    member.webidl_parse(program, first_pass, self_name)?;
                 }
             }
             if let Some(mixin_names) = first_pass.includes.get(mixin_name) {
@@ -316,10 +310,11 @@
         interface: &'src weedle::InterfaceDefinition<'src>,
     ) -> Result<()> {
         let mut add_constructor = |arguments: &[Argument], class: &str| {
-            let (overloaded, same_argument_names) = first_pass.get_method_overloading(
+            let (overloaded, same_argument_names) = first_pass.get_operation_overloading(
                 arguments,
                 &::first_pass::OperationId::Constructor,
                 interface.identifier.0,
+                false,
             );
 
             let self_ty = ident_ty(rust_ident(camel_case_ident(interface.identifier.0).as_str()));
@@ -570,16 +565,16 @@
     let is_structural = util::is_structural(attrs);
     let throws = util::throws(attrs);
 
-        for import_function in first_pass.create_getter(
-            identifier,
-            &type_.type_,
-            self_name,
-            is_static,
-            is_structural,
-            throws,
-        ) {
-            program.imports.push(wrap_import_function(import_function));
-        }
+    for import_function in first_pass.create_getter(
+        identifier,
+        &type_.type_,
+        self_name,
+        is_static,
+        is_structural,
+        throws,
+    ) {
+        program.imports.push(wrap_import_function(import_function));
+    }
 
     if !readonly {
         for import_function in first_pass.create_setter(
@@ -665,39 +660,15 @@
         None => false,
     };
 
-<<<<<<< HEAD
     for import_function in first_pass.create_basic_method(
         args,
         match identifier.map(|s| s.0) {
             None if specials.is_empty() => ::first_pass::OperationId::Operation(None),
             None if specials.len() == 1 => match specials[0] {
-                weedle::interface::Special::Getter(weedle::term::Getter) => ::first_pass::OperationId::IndexingGetter,
-                weedle::interface::Special::Setter(weedle::term::Setter) => ::first_pass::OperationId::IndexingSetter,
-                weedle::interface::Special::Deleter(weedle::term::Deleter) => ::first_pass::OperationId::IndexingDeleter,
-                weedle::interface::Special::LegacyCaller(weedle::term::LegacyCaller) => return Ok(()),
-=======
-    first_pass
-        .create_basic_method(
-            args,
-            match identifier.map(|s| s.0) {
-                None if specials.is_empty() => ::first_pass::OperationId::Operation(None),
-                None if specials.len() == 1 => match specials[0] {
-                    weedle::interface::Special::Getter(weedle::term::Getter) =>
-                        ::first_pass::OperationId::IndexingGetter,
-                    weedle::interface::Special::Setter(weedle::term::Setter) =>
-                        ::first_pass::OperationId::IndexingSetter,
-                    weedle::interface::Special::Deleter(weedle::term::Deleter) =>
-                        ::first_pass::OperationId::IndexingDeleter,
-                    weedle::interface::Special::LegacyCaller(weedle::term::LegacyCaller) =>
-                        return Ok(()),
-                },
-                Some(ref name) if specials.is_empty() =>
-                    ::first_pass::OperationId::Operation(Some(name.clone())),
-                _ => {
-                    warn!("Unsupported specials on type {:?}", (self_name, identifier));
-                    return Ok(())
-                }
->>>>>>> 36fe4c23
+                weedle::interface::Special::Getter(_) => ::first_pass::OperationId::IndexingGetter,
+                weedle::interface::Special::Setter(_) => ::first_pass::OperationId::IndexingSetter,
+                weedle::interface::Special::Deleter(_) => ::first_pass::OperationId::IndexingDeleter,
+                weedle::interface::Special::LegacyCaller(_) => return Ok(()),
             },
             Some(ref name) if specials.is_empty() => ::first_pass::OperationId::Operation(Some(name.clone())),
             _ => {
@@ -808,21 +779,16 @@
         first_pass: &FirstPassRecord<'src>,
         self_name: &'src str,
     ) -> Result<()> {
-<<<<<<< HEAD
         if util::is_chrome_only(&self.attributes) {
             return Ok(());
         }
 
-        let idl_type = match self.const_type.to_idl_type(record) {
+        let idl_type = match self.const_type.to_idl_type(first_pass) {
             None => return Ok(()),
             Some(idl_type) => idl_type,
         };
 
         let ty = match idl_type.to_syn_type(TypePosition::Return) {
-=======
-        let ty = match self.const_type.to_syn_type(first_pass, TypePosition::Return) {
-            Some(s) => s,
->>>>>>> 36fe4c23
             None => return Ok(()),
             Some(ty) => ty,
         };
@@ -850,60 +816,25 @@
             return Ok(());
         }
 
-        let rust_name = rust_ident(self.identifier.0.to_snake_case().as_str());
-
-        program.modules.entry(rust_name.clone())
-            .and_modify(|_| warn!("Namespace with rust name {:?} added more than once", rust_name))
-            .or_insert_with(|| backend::ast::Module {
-                vis: public(),
-                imports: Default::default()
-            });
-
         if let Some(attrs) = &self.attributes {
             for attr in &attrs.body.list {
                 attr.webidl_parse(program, first_pass, self)?;
             }
         }
 
-        let namespace_names = NamespaceNames {
-            rust_name: &rust_name,
-            js_name: &self.identifier.0,
+        let mut module = backend::ast::Module {
+            vis: public(),
+            name: rust_ident(self.identifier.0.to_snake_case().as_str()),
+            imports: Default::default(),
         };
-        for member in &self.members.body {
-            member.webidl_parse(program, first_pass, namespace_names)?;
-        }
-
-        Ok(())
-    }
-}
-
-impl<'src> WebidlParse<'src, ()> for weedle::PartialNamespaceDefinition<'src> {
-    fn webidl_parse(
-        &'src self,
-        program: &mut backend::ast::Program,
-        first_pass: &FirstPassRecord<'src>,
-        (): (),
-    ) -> Result<()> {
-        if util::is_chrome_only(&self.attributes) {
-            return Ok(());
-        }
-
-        let rust_name = rust_ident(self.identifier.0.to_snake_case().as_str());
-
-        if !first_pass.namespaces.contains_key(self.identifier.0) {
-            warn!(
-                "Partial namespace {} missing non-partial namespace",
-                self.identifier.0
-            );
-        }
-
-        let namespace_names = NamespaceNames {
-            rust_name: &rust_name,
-            js_name: &self.identifier.0,
-        };
-        for member in &self.members.body {
-            member.webidl_parse(program, first_pass, namespace_names)?;
-        }
+
+        if let Some(namespace_data) = first_pass.namespaces.get(&self.identifier.0) {
+            for member in &namespace_data.members {
+                member.webidl_parse(program, first_pass, (&self.identifier.0, &mut module))?;
+            }
+        }
+
+        program.modules.push(module);
 
         Ok(())
     }
@@ -920,22 +851,17 @@
         Ok(())
     }
 }
-#[derive(Copy, Clone)]
-struct NamespaceNames<'a> {
-    rust_name: &'a Ident,
-    js_name: &'a str,
-}
-
-impl<'src> WebidlParse<'src, NamespaceNames<'src>> for weedle::namespace::NamespaceMember<'src> {
-    fn webidl_parse(
-        &'src self,
-        program: &mut backend::ast::Program,
-        first_pass: &FirstPassRecord<'src>,
-        ns_names: NamespaceNames<'src>
+
+impl<'src> WebidlParse<'src, (&'src str, &'src mut backend::ast::Module)> for weedle::namespace::NamespaceMember<'src> {
+    fn webidl_parse(
+        &'src self,
+        program: &mut backend::ast::Program,
+        first_pass: &FirstPassRecord<'src>,
+        (self_name, module): (&'src str, &mut backend::ast::Module),
     ) -> Result<()> {
         match self {
             weedle::namespace::NamespaceMember::Operation(op) => {
-                op.webidl_parse(program, first_pass, ns_names)?;
+                op.webidl_parse(program, first_pass, (self_name, module))?;
             }
             weedle::namespace::NamespaceMember::Attribute(_) => {
                 warn!("Attribute namespace members are not supported")
@@ -945,41 +871,33 @@
     }
 }
 
-impl<'src> WebidlParse<'src, NamespaceNames<'src>> for weedle::namespace::OperationNamespaceMember<'src> {
-    fn webidl_parse(
-        &'src self,
-        program: &mut backend::ast::Program,
-        first_pass: &FirstPassRecord<'src>,
-        ns_names: NamespaceNames<'src>
+impl<'src> WebidlParse<'src, (&'src str, &'src mut backend::ast::Module)> for weedle::namespace::OperationNamespaceMember<'src> {
+    fn webidl_parse(
+        &'src self,
+        _program: &mut backend::ast::Program,
+        first_pass: &FirstPassRecord<'src>,
+        (self_name, module): (&'src str, &mut backend::ast::Module),
     ) -> Result<()> {
         if util::is_chrome_only(&self.attributes) {
             return Ok(());
         }
 
-        let imported_fn = match first_pass.create_namespace_operation(
+        for import_function in first_pass.create_namespace_operation(
             &self.args.body.list,
             self.identifier.as_ref().map(|id| id.0),
             &self.return_type,
-            ns_names.js_name,
+            self_name,
             util::throws(&self.attributes)
         ) {
-            Some(f) => f,
-            None => { return Ok(()) }
+            module.imports.push(
+                backend::ast::Import {
+                    module: None,
+                    js_namespace: Some(raw_ident(self_name)),
+                    kind: backend::ast::ImportKind::Function(import_function),
+                }
+            );
         };
 
-        let import = backend::ast::Import {
-            module: None,
-            js_namespace: Some(raw_ident(ns_names.js_name)),
-            kind: backend::ast::ImportKind::Function(imported_fn),
-        };
-
-        program
-            .modules
-            .get_mut(ns_names.rust_name)
-            .unwrap()
-            .imports
-            .push(import);
-
-        Ok(())
-    }
-}
+        Ok(())
+    }
+}