use wasm_bindgen::JsValue;
use wasm_bindgen_test::*;
use wasm_bindgen::JsCast;
use js_sys::*;

macro_rules! js_array {
    ($($e:expr),*) => ({
        let __x = Array::new();
        $(__x.push(&JsValue::from($e));)*
        __x
    })
}

macro_rules! array {
    ($($e:expr),*) => ({
        let mut __x = Vec::new();
        $(__x.push(JsValue::from($e));)*
        __x
    })
}

fn to_rust(arr: &Array) -> Vec<JsValue> {
    let mut result = Vec::with_capacity(arr.length() as usize);
    arr.for_each(&mut |x, _, _| result.push(x));
    result
}

#[wasm_bindgen_test]
fn filter() {
    let array = js_array!["a", "c", "x", "n"];
    assert!(array.filter(&mut |x, _, _| x.as_f64().is_some()).length() == 0);

    let array = js_array![1, 2, 3, 4];
    assert_eq!(array.filter(&mut |x, _, _| x.as_f64().is_some()).length(), 4);

    let array = js_array!["a", 1, "b", 2];
    assert_eq!(array.filter(&mut |x, _, _| x.as_f64().is_some()).length(), 2);
}

#[wasm_bindgen_test]
fn index_of() {
    let chars = js_array!["a", "c", "x", "n"];
    assert_eq!(chars.index_of(&"x".into(), 0), 2);
    assert_eq!(chars.index_of(&"z".into(), 0), -1);
    assert_eq!(chars.index_of(&"x".into(), -3), 2);
    assert_eq!(chars.index_of(&"z".into(), -2), -1);
}

#[wasm_bindgen_test]
fn is_array() {
    assert!(Array::is_array(&Array::new().into()));
    assert!(Array::is_array(&js_array![1].into()));
    assert!(!Array::is_array(&JsValue::null()));
    assert!(!Array::is_array(&JsValue::undefined()));
    assert!(!Array::is_array(&10.into()));
    assert!(!Array::is_array(&"x".into()));
    assert!(!Array::is_array(&true.into()));
    assert!(!Array::is_array(&false.into()));
}

#[wasm_bindgen_test]
fn sort() {
    let array = js_array![3, 1, 6, 2];
    let sorted = array.sort();
    assert_eq!(to_rust(&sorted), array![1, 2, 3, 6]);
}

#[wasm_bindgen_test]
fn some() {
    let array = js_array!["z", 1, "y", 2];
    assert!(array.some(&mut |e| e == JsValue::from(2)));
    assert!(array.some(&mut |e| e == JsValue::from("y")));
    assert!(!array.some(&mut |e| e == JsValue::from("nope")));
}

#[wasm_bindgen_test]
fn last_index_of() {
    let characters = js_array!["a", "x", "c", "x", "n"];
    assert_eq!(characters.last_index_of(&"x".into(), 5), 3);
    assert_eq!(characters.last_index_of(&"z".into(), 5), -1);
    assert_eq!(characters.last_index_of(&"x".into(), 2), 1);
    assert_eq!(characters.last_index_of(&"x".into(), 0), -1);
}

#[wasm_bindgen_test]
fn join() {
    let characters = js_array!["a", "c", "x", "n"];
    assert_eq!(String::from(characters.join(", ")), "a, c, x, n");
    assert_eq!(String::from(characters.join("/")), "a/c/x/n");
}

#[wasm_bindgen_test]
fn slice() {
    let characters = js_array!["a", "c", "x", "n", 1, "8"];
    let subset = characters.slice(1, 3);

    assert_eq!(to_rust(&subset), array!["c", "x"]);
}

#[wasm_bindgen_test]
fn splice() {
    let characters = js_array!["a", "c", "x", "n", 1, "8"];
    let removed = characters.splice(1, 3, &"b".into());

    assert_eq!(to_rust(&removed), array!["c", "x", "n"]);
    assert_eq!(to_rust(&characters), array!["a", "b", 1, "8"]);
}

#[wasm_bindgen_test]
fn fill() {
    let characters = js_array!["a", "c", "x", "n", 1, "8"];
    let subset = characters.fill(&0.into(), 0, 3);

    assert_eq!(to_rust(&subset), array![0, 0, 0, "n", 1, "8"]);
}

#[wasm_bindgen_test]
fn copy_within() {
    let characters = js_array![8, 5, 4, 3, 1, 2];
    characters.copy_within(1, 4, 5);

    assert_eq!(to_rust(&characters)[1], JsValue::from(1));

    // if negatives were used
    characters.copy_within(-1, -3, -2);
    assert_eq!(to_rust(&characters)[5], JsValue::from(3));
}

#[wasm_bindgen_test]
fn pop() {
    let characters = js_array![8, 5, 4, 3, 1, 2];
    let item = characters.pop();
    assert_eq!(item, JsValue::from(2));
    assert_eq!(characters.length(), 5);
}

#[wasm_bindgen_test]
fn push() {
    let characters = js_array![8, 5, 4, 3, 1, 2];
    let length = characters.push(&"a".into());
    assert_eq!(length, 7);
    assert_eq!(to_rust(&characters)[6], "a");
}

#[wasm_bindgen_test]
fn reverse() {
    let characters = js_array![8, 5, 4, 3, 1, 2];
    let reversed = characters.reverse();
    assert_eq!(to_rust(&reversed), array![2, 1, 3, 4, 5, 8]);
}

#[wasm_bindgen_test]
fn shift() {
    let characters = js_array![8, 5, 4, 3, 1, 2];
    let shiftedItem = characters.shift();

    assert_eq!(shiftedItem, 8);
    assert_eq!(characters.length(), 5);
}

#[wasm_bindgen_test]
fn unshift() {
    let characters = js_array![8, 5, 4, 3, 1, 2];
    let length = characters.unshift(&"abba".into());

    assert_eq!(length, 7);
    assert_eq!(to_rust(&characters)[0], "abba");
}

#[wasm_bindgen_test]
fn to_string() {
    let characters = js_array![8, 5, 4, 3, 1, 2];
    assert_eq!(String::from(characters.to_string()), "8,5,4,3,1,2");
}

#[wasm_bindgen_test]
fn includes() {
    let characters = js_array![8, 5, 4, 3, 1, 2];
    assert!(characters.includes(&2.into(), 0));
    assert!(!characters.includes(&9.into(), 0));
    assert!(!characters.includes(&3.into(), 4));
}

#[wasm_bindgen_test]
fn concat() {
    let arr1 = js_array![1, 2, 3];
    let arr2 = js_array![4, 5, 6];

    let new_array = arr1.concat(&arr2);
    assert_eq!(to_rust(&new_array), array![1, 2, 3, 4, 5, 6]);
}

#[wasm_bindgen_test]
fn length() {
    let characters = js_array![8, 5, 4, 3, 1, 2];
    assert_eq!(characters.length(), 6);
    assert_eq!(Array::new().length(), 0);
}

#[wasm_bindgen_test]
fn every() {
    let even = js_array![2, 4, 6, 8];
    assert!(even.every(&mut |x, _, _| x.as_f64().unwrap() % 2.0 == 0.0));
    let odd = js_array![1, 3, 5, 7];
    assert!(!odd.every(&mut |x, _, _| x.as_f64().unwrap() % 2.0 == 0.0));
    let mixed = js_array![2, 3, 4, 5];
    assert!(!mixed.every(&mut |x, _, _| x.as_f64().unwrap() % 2.0 == 0.0));
}

#[wasm_bindgen_test]
fn find() {
    let even = js_array![2, 4, 6, 8];
    assert_eq!(even.find(&mut |x, _, _| x.as_f64().unwrap() % 2.0 == 0.0), 2);
    let odd = js_array![1, 3, 5, 7];
    assert_eq!(
        odd.find(&mut |x, _, _| x.as_f64().unwrap() % 2.0 == 0.0),
        JsValue::undefined(),
    );
    let mixed = js_array![3, 5, 7, 10];
    assert_eq!(mixed.find(&mut |x, _, _| x.as_f64().unwrap() % 2.0 == 0.0), 10);
}

#[wasm_bindgen_test]
fn map() {
    let numbers = js_array![1, 4, 9];
    let sqrt = numbers.map(&mut |x, _, _| x.as_f64().unwrap().sqrt().into());
    assert_eq!(to_rust(&sqrt), array![1, 2, 3]);
}

#[wasm_bindgen_test]
fn reduce() {
    let arr = js_array!["0", "1", "2", "3", "4"]
        .reduce(
            &mut |ac, cr, _, _| {
                format!("{}{}", &ac.as_string().unwrap(), &cr.as_string().unwrap())
                    .into()
            },
            &"".into(),
        );
    assert_eq!(arr, "01234");
}

#[wasm_bindgen_test]
fn reduce_right() {
    let arr = js_array!["0", "1", "2", "3", "4"]
        .reduce_right(
            &mut |ac, cr, _, _| {
                format!("{}{}", &ac.as_string().unwrap(), &cr.as_string().unwrap())
                    .into()
            },
            &"".into(),
        );
    assert_eq!(arr, "43210");
}

#[wasm_bindgen_test]
fn find_index() {
    let even = js_array![2, 4, 6, 8];
    assert_eq!(even.find_index(&mut |e, _, _| e.as_f64().unwrap() % 2. == 0.), 0);
    let odd = js_array![1, 3, 5, 7];
    assert_eq!(odd.find_index(&mut |e, _, _| e.as_f64().unwrap() % 2. == 0.), -1);
    let mixed = js_array![3, 5, 7, 10];
    assert_eq!(mixed.find_index(&mut |e, _, _| e.as_f64().unwrap() % 2. == 0.), 3);
}

#[wasm_bindgen_test]
fn to_locale_string() {
    let output = js_array![1, "a", Date::new(&"21 Dec 1997 14:12:00 UTC".into())]
        .to_locale_string(&"en".into(), &JsValue::undefined());
    assert!(String::from(output).len() > 0);
}

#[wasm_bindgen_test]
fn for_each() {
    fn sum_indices_of_evens(array: &Array) -> u32 {
        let mut res = 0;
        array.for_each(&mut |elem: JsValue, i, _| {
            match elem.as_f64() {
                Some(val) if val % 2. == 0. => res += i,
                _ => { }
            }
        });
        res
    }

    assert_eq!(sum_indices_of_evens(&js_array![2, 4, 6, 8]), 0 + 1 + 2 + 3);
    assert_eq!(sum_indices_of_evens(&js_array![1, 3, 5, 7]), 0);
    assert_eq!(sum_indices_of_evens(&js_array![3, 5, 7, 10]), 3);
}
<<<<<<< HEAD

#[wasm_bindgen_test]
fn array_inheritance() {
    let array = js_array![0];
=======
#[wasm_bindgen_test]
fn array_inheritance() {
    let array = Array::new();
>>>>>>> f85fd0e2
    assert!(array.is_instance_of::<Array>());
    assert!(array.is_instance_of::<Object>());
}<|MERGE_RESOLUTION|>--- conflicted
+++ resolved
@@ -287,16 +287,10 @@
     assert_eq!(sum_indices_of_evens(&js_array![1, 3, 5, 7]), 0);
     assert_eq!(sum_indices_of_evens(&js_array![3, 5, 7, 10]), 3);
 }
-<<<<<<< HEAD
-
-#[wasm_bindgen_test]
-fn array_inheritance() {
-    let array = js_array![0];
-=======
+
 #[wasm_bindgen_test]
 fn array_inheritance() {
     let array = Array::new();
->>>>>>> f85fd0e2
     assert!(array.is_instance_of::<Array>());
     assert!(array.is_instance_of::<Object>());
 }